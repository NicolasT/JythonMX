--- conflicted
+++ resolved
@@ -37,11 +37,7 @@
 __license__ = 'GNU Lesser General Public License version 2.1'
 __docformat__ = 'restructuredtext en'
 
-<<<<<<< HEAD
-__all__ = 'returns', 'args', 'TypedProperty', 'MBeanAdapter', 'Array',
-=======
-__all__ = 'returns', 'args', 'TypedProperty', 'MBeanAdapter', 'signal'
->>>>>>> ed43f491
+__all__ = 'returns', 'args', 'TypedProperty', 'MBeanAdapter', 'Array', 'signal',
 
 import sys
 import types
@@ -286,10 +282,6 @@
     # TODO Test array coercion
 
 
-<<<<<<< HEAD
-# TODO This is not correct, the returned function is locked by a global lock
-# (for all instances), not instance-specific
-=======
 class NotificationTrigger(object):
     '''An MBean notification/signal slot'''
     __slots__ = '_name', '_sendNotification', '_nextId', '_source',
@@ -363,7 +355,8 @@
 signal = NotificationTrigger
 
 
->>>>>>> ed43f491
+# TODO This is not correct, the returned function is locked by a global lock
+# (for all instances), not instance-specific
 def synchronised(fun):
     '''Decorator to add a lock around a function
 
